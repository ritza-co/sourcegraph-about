--- conflicted
+++ resolved
@@ -30,12 +30,7 @@
 - Familiarity with HTTP and web technologies/concepts such as REST and GraphQL.
 - Experience building and testing end-to-end applications (e.g. unit, integration, and e2e testing).
 - Good knowledge of Git in particular and other version control systems in general.
-<<<<<<< HEAD
-- Experience in SQL, Postgres or other transactional, relational databases. Able to model and design schemas.
-=======
 - Able to write queries and design schemas in SQL, Postgres or other transactional, relational databases.
-- Have worked with containers in production environments.
->>>>>>> e2efd9b3
 
 ## Not sure if this is you?
 
@@ -72,11 +67,4 @@
 
 <!-- **[Click here to apply](#todo)** --><!-- This is commented out because I will be sending some outbound messages before accepting applications. -->
 
-<<<<<<< HEAD
-Go back to the [careers page](https://about.sourcegraph.com/company/careers) for all open positions.
-=======
-Go back to the [careers page](https://about.sourcegraph.com/company/careers) for all open positions.
-
-
-
->>>>>>> e2efd9b3
+Go back to the [careers page](https://about.sourcegraph.com/company/careers) for all open positions.