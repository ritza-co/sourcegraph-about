# Software Engineer — Campaigns — Full Stack / Front End

The Campaigns team is looking for an experienced engineer to help us build a new product that will define how our industry accomplishes large scale code changes. [Campaigns](https://docs.sourcegraph.com/campaigns) enable developers to make changes across many repositories and code hosts, using code.

We’re a [small, autonomous, international, full stack team](https://about.sourcegraph.com/handbook/engineering/campaigns). So we contribute in a lot of different ways: frontend/backend coding, technical writing, QA, supporting our customers, and working closely with Product and Design. If it matters to our users, then it’s part of the job.

We work together, laugh a lot, and are always learning.

## Why this job is interesting

- Campaigns solve a very real and painful problem that our customers want solved. Our team is totally focused on this concrete need. Since our customers provide ample feedback and are eager to test new features, continuously shipping to provide them value is highly rewarding.
- We’re in the early stages of creating this product, and have a lot of [autonomy and agency](https://about.sourcegraph.com/company/values#high-agency). As a result, we all have significant impact on the shape and direction of Campaigns. We can see our own fingerprints all over, making it all the more delightful when customers love our work.
- We have all sorts of interesting challenges and opportunities for growth. Frontend and backend coding, architecture and design, authoring RFCs, testing, demoing to customers, collecting and incorporating feedback, supporting our customers… we do it all.
<<<<<<< HEAD
- Our technical challenges are varied and fun: from git diff parsing to TypeScript, to efficiently querying REST/GraphQL APIs without overloading a code host, to building a “declarative distributed system” that reconciles state across code hosts, to designing the DSL that is our campaign spec, to building terminal emulation into our tests, it does not get dull around here.
- We have so many exciting ideas on our [roadmap](https://about.sourcegraph.com/handbook/engineering/campaigns/goals#roadmap)! Better changeset sorting/filtering/management, automated labels/reviewers/merging, bringing the power of campaigns to monorepos, server-side execution, and more. We are still at the beginning of this journey, with so much cool work in front of us.
=======
- Our technical challenges are varied and fun: from [git diff parsing](https://github.com/sourcegraph/go-diff) to [TypeScript](https://sourcegraph.com/github.com/sourcegraph/sourcegraph/-/tree/client/web/src/enterprise/campaigns), to [efficiently querying REST/GraphQL APIs](https://sourcegraph.com/github.com/sourcegraph/sourcegraph/-/blob/enterprise/internal/campaigns/syncer.go) without overloading a code host, to building a “declarative distributed system” that [reconciles state across code hosts](https://sourcegraph.com/github.com/sourcegraph/sourcegraph@963d99f52a0c366e6481336f1b0314ed80e0663d/-/blob/enterprise/internal/campaigns/reconciler.go#L133-20)3, to designing [the DSL that is our campaign spec](https://docs.sourcegraph.com/campaigns/references/campaign_spec_yaml_reference), to [building terminal emulation into our tests](https://sourcegraph.com/github.com/sourcegraph/src-cli@a1721db3a205dad52b1bde7b9a2d21479c9ccba8/-/blob/cmd/src/campaign_progress_printer_test.go#L119-187), it does not get dull around here.
- We are still at the beginning of this journey, with so much cool work in front of us: better changeset sorting/filtering/management, automated labels/reviewers/merging, bringing the power of campaigns to monorepos, server-side execution, and more. And there are many more exciting ideas on our roadmap!  
>>>>>>> 40569582
- We’re a team full of funny, highly-skilled, empathetic developers who are all great communicators. Especially the manager, who is just all-around wonderful (and, it should be noted, is the one writing this).

## What we need from you

We are looking for a full-stack engineer (or a front-end engineer with full-stack aspirations, eager to learn) who has strong fundamentals in good software development techniques and best practices, and who has built and deployed production-ready software that delivered value to customers.

Most of all, we’re looking for an engineer with whole-product concern and accountability. Someone who understands that success is measured by our customers, and that everything that impacts customer satisfaction is part of your job. If working directly with sales, marketing, support, and our customers feels like “that’s not my job,” then this is not your job. On the other hand, if you’ve shipped a product, beginning to end (for work or on the side, software or otherwise), we want to hear from you.

Beyond that, we’re looking for the following:

- Experience creating single page applications using React or similar component-based frontend frameworks.
- Skilled at writing clean, reusable CSS and semantic HTML to implement visual designs.
- Familiarity with TypeScript or another typed programming language.
- Experience (professional or otherwise) in at least one server side language, such as Go, Java, Python, PHP, or Ruby.
- Familiarity with HTTP and web technologies/concepts such as REST and GraphQL.
- Experience building and testing end-to-end applications (e.g. unit, integration, and e2e testing).
- Good knowledge of Git in particular and other version control systems in general.
- Able to write queries and design schemas in SQL, Postgres or other transactional, relational databases.

## Not sure if this is you?

We want a diverse, global team, with a broad range of experience and perspectives. If this job sounds great, but you’re not sure if you qualify, apply anyway! We carefully consider every application, and will either move forward with you, find another team that might be a better fit, keep in touch for future opportunities, or thank you for your time.

## Learn more about us

To create a product that serves the needs of all developers, we are building a diverse [all-remote team](https://about.sourcegraph.com/company/remote) that is [distributed across the world](https://about.sourcegraph.com/company/team). Sourcegraph is an equal opportunity workplace; we welcome people from all backgrounds and communities.

We provide [competitive compensation](https://about.sourcegraph.com/handbook/people-ops/compensation) and [practical benefits](https://about.sourcegraph.com/handbook/people-ops/benefits-and-perks) to keep you happy and healthy so that you can do your best work.

Learn more about what it is like to work at Sourcegraph by reading [our handbook](https://about.sourcegraph.com/handbook).

## Interview process

<!-- 1. You [apply here](#todo). --><!-- This is commented out because I will be sending some outbound messages before accepting applications. -->

1. The **Hiring Manager** reviews all the information you provided on your application to determine if you meet our qualifications for this role (if there is another open role we think you would be better qualified for, we will let you know).
1. A **Recruiter** sets up a 30 minute call to learn more about what you are looking for, tell you about Sourcegraph, and answer any questions that you have.
1. We set up a 1 hour interview with the **Hiring Manager**, who will tell you more about the role in the team. They will ask you about your past work and accomplishments and assess your suitability for the role.
1. You complete a 3 hour [coding exercise](software-engineer-coding-exercise.md#frontend-coding-exercise) that we designed to test your technical ability and the responsibilities of the role as [listed above](#your-responsibilities).
   - _Note: while we do not disqualify candidates who do not have React and TypeScript experience from taking the exercise, you will be required to use these for the exercise._
1. An **Engineer** and a **Designer** will review and grade your submission. We will send you our review along with some follow-up questions.
1. We schedule the following additional interviews, in no particular order, across multiple days:
   - 1 hour **Team collaboration:** We ask you about how you work and communicate in a team setting, how you handle tricky situations, decisions you made, and what you'd do differently today.
   - 1 hour **Code collaboration:** You pair with an engineer on a small task to ensure you would be a good fit for this particular team. Another engineer will observe, to reduce bias.
   - 30 minutes **VP Engineering**
   - 30 minutes **CTO**
   - 30 minutes **CEO**
1. We check your references.
1. We make you a job offer.

We want to ensure Sourcegraph is an environment that suits your working style and empowers you to do your best work, so we are eager to answer any questions that you have about us at any point in the interview process.

<!-- **[Click here to apply](#todo)** --><!-- This is commented out because I will be sending some outbound messages before accepting applications. -->

<<<<<<< HEAD
Go back to the [careers page](https://about.sourcegraph.com/company/careers) for all open positions.
=======
Go back to the [careers page](https://about.sourcegraph.com/company/careers) for all open positions.

>>>>>>> 40569582
<|MERGE_RESOLUTION|>--- conflicted
+++ resolved
@@ -11,13 +11,8 @@
 - Campaigns solve a very real and painful problem that our customers want solved. Our team is totally focused on this concrete need. Since our customers provide ample feedback and are eager to test new features, continuously shipping to provide them value is highly rewarding.
 - We’re in the early stages of creating this product, and have a lot of [autonomy and agency](https://about.sourcegraph.com/company/values#high-agency). As a result, we all have significant impact on the shape and direction of Campaigns. We can see our own fingerprints all over, making it all the more delightful when customers love our work.
 - We have all sorts of interesting challenges and opportunities for growth. Frontend and backend coding, architecture and design, authoring RFCs, testing, demoing to customers, collecting and incorporating feedback, supporting our customers… we do it all.
-<<<<<<< HEAD
-- Our technical challenges are varied and fun: from git diff parsing to TypeScript, to efficiently querying REST/GraphQL APIs without overloading a code host, to building a “declarative distributed system” that reconciles state across code hosts, to designing the DSL that is our campaign spec, to building terminal emulation into our tests, it does not get dull around here.
-- We have so many exciting ideas on our [roadmap](https://about.sourcegraph.com/handbook/engineering/campaigns/goals#roadmap)! Better changeset sorting/filtering/management, automated labels/reviewers/merging, bringing the power of campaigns to monorepos, server-side execution, and more. We are still at the beginning of this journey, with so much cool work in front of us.
-=======
 - Our technical challenges are varied and fun: from [git diff parsing](https://github.com/sourcegraph/go-diff) to [TypeScript](https://sourcegraph.com/github.com/sourcegraph/sourcegraph/-/tree/client/web/src/enterprise/campaigns), to [efficiently querying REST/GraphQL APIs](https://sourcegraph.com/github.com/sourcegraph/sourcegraph/-/blob/enterprise/internal/campaigns/syncer.go) without overloading a code host, to building a “declarative distributed system” that [reconciles state across code hosts](https://sourcegraph.com/github.com/sourcegraph/sourcegraph@963d99f52a0c366e6481336f1b0314ed80e0663d/-/blob/enterprise/internal/campaigns/reconciler.go#L133-20)3, to designing [the DSL that is our campaign spec](https://docs.sourcegraph.com/campaigns/references/campaign_spec_yaml_reference), to [building terminal emulation into our tests](https://sourcegraph.com/github.com/sourcegraph/src-cli@a1721db3a205dad52b1bde7b9a2d21479c9ccba8/-/blob/cmd/src/campaign_progress_printer_test.go#L119-187), it does not get dull around here.
-- We are still at the beginning of this journey, with so much cool work in front of us: better changeset sorting/filtering/management, automated labels/reviewers/merging, bringing the power of campaigns to monorepos, server-side execution, and more. And there are many more exciting ideas on our roadmap!  
->>>>>>> 40569582
+- We are still at the beginning of this journey, with so much cool work in front of us: better changeset sorting/filtering/management, automated labels/reviewers/merging, bringing the power of campaigns to monorepos, server-side execution, and more. And there are many more exciting ideas on our [roadmap](https://about.sourcegraph.com/handbook/engineering/campaigns/goals#roadmap)!
 - We’re a team full of funny, highly-skilled, empathetic developers who are all great communicators. Especially the manager, who is just all-around wonderful (and, it should be noted, is the one writing this).
 
 ## What we need from you
@@ -72,9 +67,4 @@
 
 <!-- **[Click here to apply](#todo)** --><!-- This is commented out because I will be sending some outbound messages before accepting applications. -->
 
-<<<<<<< HEAD
-Go back to the [careers page](https://about.sourcegraph.com/company/careers) for all open positions.
-=======
-Go back to the [careers page](https://about.sourcegraph.com/company/careers) for all open positions.
-
->>>>>>> 40569582
+Go back to the [careers page](https://about.sourcegraph.com/company/careers) for all open positions.