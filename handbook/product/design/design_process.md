--- conflicted
+++ resolved
@@ -17,138 +17,6 @@
 ## Process segments
 
 ### Ideation
-<<<<<<< HEAD
-  - This is generally represented by a kickoff meeting with interested parties. Kickoff meetings should generally include representatives of the following parties:
-      - The product manager
-      - Developers working on the project
-      - Designers
-      - Sales, ops and customer engineering staff who have insight into how this affects users
-      - Customers if available
-      - Stakeholders as required
-  - Tools
-      - We are experimenting with [miro.com](https://miro.com/) as an ideation tool
-      - Figma.com can be used to generate mood boards
-- **Research**
-  - Interview internal users
-      - As our users are developers, Sourcegraph developers make great interview subjects. However, we need to acknowledge that they do have biases about features and this research must be augmented
-  - Interview external users
-      - Where the project requires and time permits, conduct research with these users to inform your designs
-  - Customer requests and support tickets
-      - Our users are passionate and provide excellent feedback. Each project should utilize our collections of this feedback in [Productboard](https://sourcegraph.productboard.com/)
-  - Analogous designs
-  - Competitive designs
-  - Usability tests
-    - When updating existing product features, first conduct usability tests to inform redesign decisions
-  - Process
-      - A GitHub issue should be created to track the work
-      - Research is conducted according to requirements
-      - Findings publishing and review
-        - Findings should be detailed in a Google doc and announced in the corresponding team channel or #product on Slack
-        - Findings should contain a clear summary, links to resources and supporting data
-        - Conduct a synchronous review meeting with key stakeholders based on the size of project or importance of findings
-      - Schedule and conduct a presentation meeting with stakeholders where necessary
-  - Tools
-      - Google Docs
-      - Google Forms for polls
-      - UserTesting.com
-      - Maze.design
-- **Wireframes**
-  - Wireframes should utilize the Sourcegraph Figma component system
-  - Wireframes should generally utilize realistic data and text for each element. In cases where many elements are required, ‘lorem epsum’ placeholder text will suffice if the initial or prominent elements are real data.
-  - Process
-      - A GitHub issue should be created to track the work
-          - Label the issue with the design and/or ux label
-          - TBD - how do we replicate pull request reviewers?
-      - Wireframes are produced in Figma
-      - Wireframes are announced in Slack and linked in the GitHub issue well before they are complete for review
-      - Wireframes are hallway tested with internal users and product managers
-      - Schedule and conduct a presentation meeting
-      - Stakeholders will approve the GitHub issue indicating the designs are ready for the next phase
-  - Checklist
-      - Ensure designs meet Jacob Nielsen's [ten usability heuristics](https://www.nngroup.com/articles/ten-usability-heuristics/)
-      - Has the change’s effect on the CLI been considered?
-          - Does the language in the UI map to the language in the CLI?
-      - Enterprise / Cloud
-      - Signed in vs. anonymous user
-      - User permissions
-      - Interactive mode / plain text mode
-      - TBD - add a standard UX checklist
-  - Tools
-      - Figma
-- **Testing**
-  - Process
-      - A GitHub issue should be created to track the work
-      - Testing is conducted according to requirements
-      - Publish testing results summary to google drive
-      - Announce results in slack
-      - Create a GitHub issue to address items in the test results
-  - Tools
-      - Maze.design
-      - UserTesting.org
-- **Visual design**
-  - Visual design should utilize the Sourcegraph’s Figma based component system
-  - Dark compositions will be created for each major design
-  - If new components are required, components will be created in the file itself, not the component system
-  - Improvements to the Sourcegraph user experience should consider the following in every change:
-        - Has the change’s effect on the CLI been considered?
-        - Does the language in the UI map to the language in the CLI?
-        - Does the documentation reflect the change?
-        - Light mode / Dark mode
-        - Enterprise / Cloud
-        - Signed in vs. anonymous user
-        - User permissions
-        - Interactive mode / plain text mode
-  - Process
-      - A GitHub issue should be created to track the work
-      - Designs are produced in Figma
-      - Designs will be announced in Slack and linked in the GitHub issue well before they are complete for review
-      - Ensure designs meet the visual design checklist:
-        - Ensure spacing is consistent and matches the 8pt grid system
-        - Ensure text, colors and other sytles match existing styles, if possible. 
-          - Introduce new text styles only if really necessary.
-          - If adding new styles, ensure that they meet the accessibility standards and add them to the design system 
-        - Review designs for accessability:
-          - Color blind check
-          - Contrast check should meet AA standard for small text
-      - Schedule and conduct a design presentation meeting if the size of the project requires
-      - Receive signoff from stakeholders
-      - If components were created in the visual design process, when the designs are signed off on, those components will be moved to the Sourcegraph component system
-      - Prepare redlines or an interaction delivery writeup for the engineers. Consider the following:
-          - Margin and padding
-          - Animation
-          - Links and hover states
-      - Describe expected behavior of layout for tablet and moble screensizes
-        - Due to the low number of mobile and table visitors (< 3%) design comps for these sizes are generally not required 
-      - Schedule a meeting with engineers to discuss the interaction
-  - Tools
-      - Figma
-- **Design to engineering handoff**
-    - Design preperation
-        - Ensure colors utilize the named color styles vs. the color palette where possible 
-            - This adds our color style variable name to the code palette 
-        - Redline any colors, styles, margins and paddings unique to the designs (not provided by a component)
-        - If introducing new colors, type, or other design elements, ask for review by an engineer focused on styles and React components
-        - Ensure any illustrations work in both light and dark mode 
-        - TODO: Determine method of illustration/image exports
-- **Metrics collection**
-  - In the RFC process, the definition of success will include items which can be measured and evaluated
-  - Involve the business operations team in determining what metrics to track and how they are tracked
-  - Work with engineers to add the required eventLog tracking
-  - Tools
-      - Looker
-      - Google analytics
-- **Refinement**
-  - Designers will review metrics and determine if their designs are meeting objectives set for them.
-  - If areas for improvement are found, tickets will be created to document the change required to improve the issue
-  
-## Working with design files
-To provide consistency in design files handling, follow the rules listed below.
-
-### File location
-All files should be created under the Sourcegraph organization in Figma. It is important to not work on Sourcegraph projects in the private files as designs should be accessible to all Team Members.
-
-#### Naming convention
-=======
 
 - This is generally represented by a kickoff meeting with interested parties. Kickoff meetings should generally include representatives of the following parties:
     - The product manager
@@ -265,6 +133,16 @@
 - Tools
     - Figma
 
+### Design to engineering handoff
+
+- Design preperation
+    - Ensure colors utilize the named color styles vs. the color palette where possible 
+        - This adds our color style variable name to the code palette 
+    - Redline any colors, styles, margins and paddings unique to the designs (not provided by a component)
+    - If introducing new colors, type, or other design elements, ask for review by an engineer focused on styles and React components
+    - Ensure any illustrations work in both light and dark mode 
+    - TODO: Determine method of illustration/image exports
+
 ### Metrics collection
 
 - In the RFC process, the definition of success will include items which can be measured and evaluated
@@ -298,22 +176,15 @@
 All files should be created under the Sourcegraph organization in Figma. It is important to not work on Sourcegraph projects in the private files as designs should be accessible to all Team Members.
 
 ### Naming convention
->>>>>>> 28427692
 
 All the files containing current project work must follow this naming structure:
 
 > RFC or GitHub issue number + RFC or GitHub issue title + stage (Draft, Open to review, Final review or Approved).
 
-<<<<<<< HEAD
-Keep the stage updated as you progress with your work. 
-
-#### Project Tools
-=======
 Keep the stage updated as you progress with your work.
 
 ### Project Tools
 
->>>>>>> 28427692
 Use [Project Tools](https://www.figma.com/file/8qNcDzOXLj1hcOM76WDPN9/Project-Tools?node-id=0%3A1) to provide more information about the project directly in the Figma file. It will help all the visitors connect files to the related RFC or GitHub issue and understand better all the details about the design.
 
 - Project Card - displays basic information about the project. For example, reviewers, RFC and GitHub issue links, and deadlines. It should be created for every file.
@@ -322,12 +193,8 @@
 
 - Final Page - placed at the end of the prototype. It shows additional notes on the solution, points out the most important pages in the prototype and describes what feedback the designer is looking for. It also instructs reviewers on how to leave comments.
 
-<<<<<<< HEAD
-#### File structure
-=======
 ### File structure
 
->>>>>>> 28427692
 Pages are a great way to divide the content into smaller chunks and lower the complexity of your design files. Use the following file structure to help teammates quickly orient in your designs.
 
 Divide work into the following pages:
