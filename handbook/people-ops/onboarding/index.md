--- conflicted
+++ resolved
@@ -12,9 +12,5 @@
 
 - [ ] Watch the [new team member intro from the CEO](https://www.youtube.com/watch?v=EVHUGZe5uts)
 - [ ] Set up a recurring weekly 25-minute [1-1 meeting](../../leadership/1-1.md) with your manager (e.g., `1-1 $YOURNAME-$MANAGERNAME`).
-<<<<<<< HEAD
-- [ ] Complete the [git introduction](git_intro.md)
-- [ ] Add yourself to the [team page](../../../company/team/index.md).
-=======
 - [ ] Complete the [Git introduction](git_intro.md).
->>>>>>> 623d3490
+- [ ] Add yourself to the [team page](../../../company/team/index.md).