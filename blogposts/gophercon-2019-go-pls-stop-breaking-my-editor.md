---
title: "GopherCon 2019 - Go, pls stop breaking my editor"
description: "The Go community has built many amazing tools to improve the Go developer experience. However, when a maintainer disappears or a new Go release wreaks havoc, the Go development experience becomes frustrating and complicated. This talk will cover the details behind a new tool to solve these issues: gopls (pronounced 'go please'). This tool is currently in development by the Go team and community, and it will ultimately serve as the backend for your Go editor."
author: Vanessa Nicole Naff for the GopherCon 2019 Liveblog
publishDate: 2019-07-25T00:00-11:20
tags: [
  gophercon
]
slug: gophercon-2019-go-pls-stop-breaking-my-editor
heroImage: https://about.sourcegraph.com/gophercon2019.png
published: true
---

Presenter: Rebecca Stambler

Liveblogger: [Vanessa Nicole Naff](https://twitter.com/axiomista)

## Overview

The Go community has built many amazing tools to improve the Go developer experience. However, when a maintainer disappears or a new Go release wreaks havoc, the Go development experience becomes frustrating and complicated. This talk will cover the details behind a new tool to solve these issues: gopls (pronounced 'go please'). This tool is currently in development by the Go team and community, and it will ultimately serve as the backend for your Go editor.

---

## Introduction

When Rebecca first started writing code in Go, she was using Sublime, and she was fighting with her editor.
Which extensions should she install to support her coding?
Mystifying error messages were discouraging, and other editors were no less frustrating.

Now, after 3 years on the Go core team, she's figured it out.
So how is the Go core team working to improve the experience for you?

_First, we are asking:_

## What do I want from a Go editor?

- Show me **errors**, like unused variables or typos
- **autocomplete** would be nice
- **function signature** help, because I'll often forget
- While we're at it, hover-accessible **"tooltip" documentation** in general
- Help me **jump to a variable** I need to see
- An **outline** of my package structure

Editors don't always have these features, which can slow us down.
Rebecca learned a few years ago that even some engineers on the Go team at Google had never enabled autocomplete because it was so much overhead to figure out how.

_So what are users doing and saying?_

## Categorizing feedback

Rebecca and the core team categorized feedback responses from the Go community and identified some consistently-mentioned issues:

- Configuring and installing tools is difficult to figure out, and often not well-documented
- Tool performance can be poor with large projects
- Flaky features: it worked yesterday!
- Tooling falls behind the language, with features lost every update

Overall, we're living with editors that don't fit our needs.

_So let's deep-dive into some issues, but first:_

## A step back: How does my editor even work?

Rebecca used VSCode as an example:

The Go extension is written in Typescript, so it's not doing direct analysis on our Go code.

<<<<<<< HEAD
It calls out to tools, like [`godef`](https://godoc.org/github.com/rogpeppe/godef). You could use CLI to do this yourself. It returns a position, and VSCode will move your cursor to that position.
But every tool has its own CLI, *and* return message format, *and* is maintained differently.
=======
It calls out to tools, like [`godef`](https://godoc.org/github.com/rogpeppe/godef). You could use CLI to do this yourself. It returns a position, and VSCode will move you to that position.
But every tool has its own CLI, _and_ return message format, _and_ is maintained differently.
>>>>>>> 494aafe3

**The VSCode extension uses 24 different Go tools.**

We need it to be easier for all different editors to use all these tools.

![Every editor uses every tool](/gophercon-2019/gopls-editors-tools.png)

Inefficiency is a major concern here. The VSCode Go extension doesn't set up a persistent server, so we create a new `godef` process _every time_, starting from scratch. No work is shared for each request to `godef`, even from a single file.

`File is read -> Package found -> Dependency tree found -> All parsed and read`

This works for a small package, but it can take _multiple seconds_ to find all references for a large package.

We need a shared infrastructure between these tools to cache results and work faster!

## New Go releases break features

![This is fine](/gophercon-2019/gopls-thisisfine.png)

_image credit: [KC Green](http://gunshowcomic.com/648)_

Rebecca used `gocode` as a real example here.
It was written in 2014 by the community, and is the default autocomplete tool for VSCode and vim.
But Go 1.10 added a build cache, which is incompatible with the way that `gocode` worked!
It had to be [forked](https://github.com/mdempsky/gocode) and rewritten to fix the broken user experience for Go version>=1.10.

<<<<<<< HEAD
Then it happened *again* with the introduction of go modules, which broke autocompletion and all tools, essentially.
The core team had to [fork `gocode` again](https://github.com/stamblerre/gocode) and rewrite for modules support.
Now the VSCode extension has to choose between three forks of `gocode` to provide autocomplete..
=======
Then it happened _again_ with go modules.
They broke autocompletion and all tools, essentially.
The core team had to [fork again](https://github.com/stamblerre/gocode) and rewrite for modules.
Now the VSCode extension has to choose between three forks of `gocode`...
>>>>>>> 494aafe3

![Three forks of gocode](/gophercon-2019/gopls-gocode-forks.png)

**Key takeaway:** The core team should invest effort not to break the engineer and maintainer experience with Go when releasing.

Rebecca explained that `gocode` and all these other tools kept breaking because of the dependency on the behavior of `go build`.
A tool should change when language changes, you'd think, but the core team had previously not managed the toolset directly, so the community had to catch up with the core team's release.
All the current stable Go developer tools mimic the go build system for parsing, typechecking, etc, and then provide helpful logic. Essentially, they are reverse-engineering the build process on the fly.

There is switching inside `go build` so that it knows what to specifically to use for your build system! Are you using modules? dep? If your tool doesn't know where to look for your dependencies, it won't be able to typecheck anything.

## Finding a solution

We as a community want to stop tools from relying on reverse-engineering `go build`.
Rebecca asserted that the Go core team needs to commit to supporting tools and the people that work with them.
The core team first took this on explicitly when they broke everyone's tools with the release of modules-- they began assisting the fixes for commonly-used community tools.

## How do we make sure our tools continue to work?

Rebecca here introduced the creation of a layer that will work with all types of dependency trees to avoid the dependency on `go build` behavior.
It communicates with the Go packages driver, so we don't have to care about how dependencies are managed by the build. This reduces tool maintenance significantly, since now we can fix the server layer's interaction with the driver *once* instead of fixing 24+ tools if there's a breaking change from a language update.

## How do we improve usability?

<<<<<<< HEAD
What are the essential features for editor support; what should be supported? The core team had to ask these questions first.

Fortunately, there is a standard answer! [The Language Server Protocol (LSP)](https://langserver.org/) already solves this problem in a standard way.

=======
What are the essential features; what should be supported? The team had to ask these questions first.
Fortunately, there is a standard answer! [The Language Server Protocol (LSP)](https://langserver.org/) already solves the problem.
>>>>>>> 494aafe3
The LSP already defines core features to answer the questions the editor asks.
A language server can then just route your request to the correct server when your language is identified, so if we have one for Go, we can support all the editors that already know how to use LSP. (That's mostly all of them.)

![Every editor uses the Go language server](/gophercon-2019/gopls-editors-langserver.png)

<<<<<<< HEAD
## gopls is the Go language server
=======
## `gopls` is the Go language server

>>>>>>> 494aafe3
It is:

- Built on the Go language API and LSP
- Collaborated on by the Go team and Go community
- Pronounced "go please", not "goppels"
- In alpha, so no stable release yet
- A long-running server with a memory cache, so much faster 

Its speed doesn't degrade with modules!

`gopls` will be easier to improve upon than other go toolsets: you just have to add a new function to add a new feature.
Rebecca also talked about a plan to add some other really cool support. Here's a sneak preview:

<<<<<<< HEAD
=======
`gopls` will be esier to improve upon than other go tools; you just have to add a new function to add a new feature.
Rebecca talked about a plan to add some other really cool support.
Here's a sneak preview:

>>>>>>> 494aafe3
- Additional diagnostics beyond `go build` and `go vet`, e.g. `golint`
- Quickfix suggestions that can be auto-applied
- Autocompletion for un-imported packages

It will also be reliable.
You can hold the Go core team accountable for any issues simple by using the issue tracker.

Since the Go core team and the Go community are supporting and maintaining `gopls`, you know it will be reliably worked. This tool wouldn't exist without the community!
The current development team is working to keep communication lines open:

- In [Gopher slack](https://invite.slack.golangbridge.org/), there is a channel `#gopls`
- The tools team is hosting a regular video chat where you can demo and discuss tools features

**Rebecca asked that you please send feature requests, feedback, and (if you want) contributions to `gopls`!**

Get the most stable alpha and try it out if you wish: `go get golang.org/x/tools/gopls@latest`

--

[The `gopls` wiki](https://github.com/golang/go/wiki/gopls)<|MERGE_RESOLUTION|>--- conflicted
+++ resolved
@@ -65,13 +65,8 @@
 
 The Go extension is written in Typescript, so it's not doing direct analysis on our Go code.
 
-<<<<<<< HEAD
 It calls out to tools, like [`godef`](https://godoc.org/github.com/rogpeppe/godef). You could use CLI to do this yourself. It returns a position, and VSCode will move your cursor to that position.
 But every tool has its own CLI, *and* return message format, *and* is maintained differently.
-=======
-It calls out to tools, like [`godef`](https://godoc.org/github.com/rogpeppe/godef). You could use CLI to do this yourself. It returns a position, and VSCode will move you to that position.
-But every tool has its own CLI, _and_ return message format, _and_ is maintained differently.
->>>>>>> 494aafe3
 
 **The VSCode extension uses 24 different Go tools.**
 
@@ -98,16 +93,9 @@
 But Go 1.10 added a build cache, which is incompatible with the way that `gocode` worked!
 It had to be [forked](https://github.com/mdempsky/gocode) and rewritten to fix the broken user experience for Go version>=1.10.
 
-<<<<<<< HEAD
 Then it happened *again* with the introduction of go modules, which broke autocompletion and all tools, essentially.
 The core team had to [fork `gocode` again](https://github.com/stamblerre/gocode) and rewrite for modules support.
 Now the VSCode extension has to choose between three forks of `gocode` to provide autocomplete..
-=======
-Then it happened _again_ with go modules.
-They broke autocompletion and all tools, essentially.
-The core team had to [fork again](https://github.com/stamblerre/gocode) and rewrite for modules.
-Now the VSCode extension has to choose between three forks of `gocode`...
->>>>>>> 494aafe3
 
 ![Three forks of gocode](/gophercon-2019/gopls-gocode-forks.png)
 
@@ -132,26 +120,17 @@
 
 ## How do we improve usability?
 
-<<<<<<< HEAD
 What are the essential features for editor support; what should be supported? The core team had to ask these questions first.
 
 Fortunately, there is a standard answer! [The Language Server Protocol (LSP)](https://langserver.org/) already solves this problem in a standard way.
 
-=======
-What are the essential features; what should be supported? The team had to ask these questions first.
-Fortunately, there is a standard answer! [The Language Server Protocol (LSP)](https://langserver.org/) already solves the problem.
->>>>>>> 494aafe3
 The LSP already defines core features to answer the questions the editor asks.
 A language server can then just route your request to the correct server when your language is identified, so if we have one for Go, we can support all the editors that already know how to use LSP. (That's mostly all of them.)
 
 ![Every editor uses the Go language server](/gophercon-2019/gopls-editors-langserver.png)
 
-<<<<<<< HEAD
 ## gopls is the Go language server
-=======
-## `gopls` is the Go language server
 
->>>>>>> 494aafe3
 It is:
 
 - Built on the Go language API and LSP
@@ -165,13 +144,6 @@
 `gopls` will be easier to improve upon than other go toolsets: you just have to add a new function to add a new feature.
 Rebecca also talked about a plan to add some other really cool support. Here's a sneak preview:
 
-<<<<<<< HEAD
-=======
-`gopls` will be esier to improve upon than other go tools; you just have to add a new function to add a new feature.
-Rebecca talked about a plan to add some other really cool support.
-Here's a sneak preview:
-
->>>>>>> 494aafe3
 - Additional diagnostics beyond `go build` and `go vet`, e.g. `golint`
 - Quickfix suggestions that can be auto-applied
 - Autocompletion for un-imported packages
